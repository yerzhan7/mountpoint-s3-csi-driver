package mounter_test

import (
	"context"
	"fmt"
	"log"
	"os"
	"path/filepath"
	"strings"
	"sync/atomic"
	"syscall"
	"testing"
	"time"

	"github.com/golang/mock/gomock"
	"github.com/google/uuid"
	corev1 "k8s.io/api/core/v1"
	metav1 "k8s.io/apimachinery/pkg/apis/meta/v1"
	"k8s.io/apimachinery/pkg/types"
	"k8s.io/client-go/kubernetes/fake"
	"k8s.io/mount-utils"

	crdv1beta "github.com/awslabs/aws-s3-csi-driver/pkg/api/v1beta"
	"github.com/awslabs/aws-s3-csi-driver/pkg/driver/node/credentialprovider"
	mock_credentialprovider "github.com/awslabs/aws-s3-csi-driver/pkg/driver/node/credentialprovider/mocks"
	"github.com/awslabs/aws-s3-csi-driver/pkg/driver/node/envprovider"
	"github.com/awslabs/aws-s3-csi-driver/pkg/driver/node/mounter"
	"github.com/awslabs/aws-s3-csi-driver/pkg/driver/node/mounter/mountertest"
	"github.com/awslabs/aws-s3-csi-driver/pkg/mountpoint"
	mpmounter "github.com/awslabs/aws-s3-csi-driver/pkg/mountpoint/mounter"
	"github.com/awslabs/aws-s3-csi-driver/pkg/mountpoint/mountoptions"
	"github.com/awslabs/aws-s3-csi-driver/pkg/podmounter/mppod"
	"github.com/awslabs/aws-s3-csi-driver/pkg/podmounter/mppod/watcher"
	"github.com/awslabs/aws-s3-csi-driver/pkg/util/testutil/assert"
)

const mountpointPodNamespace = "mount-s3"
const dummyIMDSRegion = "us-west-2"
const testK8sVersion = "v1.28.0"

type testCtx struct {
	t   *testing.T
	ctx context.Context

	podMounter *mounter.PodMounter

	client           *fake.Clientset
	mount            *mount.FakeMounter
	mockCredProvider *mock_credentialprovider.MockProviderInterface
	s3paCache        *mounter.FakeCache
	mountSyscall     func(target string, args mountpoint.Args) (fd int, err error)
	mountBindSyscall func(source, target string) (err error)

	bucketName  string
	kubeletPath string
	sourcePath  string
	targetPath  string
	podUID      string
	volumeID    string
	pvName      string
	nodeName    string
	fsGroup     string
	mpPodName   string
	mpPodUID    string
}

func setup(t *testing.T) *testCtx {
	ctx, cancel := context.WithTimeout(context.Background(), 10*time.Second)
	t.Cleanup(cancel)

	mockCtl := gomock.NewController(t)
	mockCredProvider := mock_credentialprovider.NewMockProviderInterface(mockCtl)

	kubeletPath := t.TempDir()
	// Eval symlinks on `kubeletPath` as `mount.NewFakeMounter` also does that and we rely on
	// `mount.List()` to compare mount points and they need to be the same.
	parentDir, err := filepath.EvalSymlinks(filepath.Dir(kubeletPath))
	assert.NoError(t, err)
	kubeletPath = filepath.Join(parentDir, filepath.Base(kubeletPath))
	t.Setenv("KUBELET_PATH", kubeletPath)

	// Chdir to `kubeletPath` so `mountoptions.{Recv, Send}` can use relative paths to Unix sockets
	// to overcome `bind: invalid argument`.
	t.Chdir(kubeletPath)

	bucketName := "test-bucket"
	podUID := uuid.New().String()
	mpPodName := "test-mppod"
	mpPodUID := uuid.New().String()
	volumeID := "s3-csi-driver-volume"
	pvName := "s3-csi-driver-pv"
	nodeName := "test-node"
	fsGroup := "1000"
	s3paCache := &mounter.FakeCache{}
	targetPath := filepath.Join(
		kubeletPath,
		fmt.Sprintf("pods/%s/volumes/kubernetes.io~csi/%s/mount", podUID, pvName),
	)
	sourceMountDir := mounter.SourceMountDir(kubeletPath)
	sourcePath := filepath.Join(sourceMountDir, mpPodName)

	// Same behaviour as Kubernetes, see https://github.com/kubernetes/kubernetes/blob/8f8c94a04d00e59d286fe4387197bc62c6a4f374/pkg/volume/csi/csi_mounter.go#L211-L215
	err = os.MkdirAll(filepath.Dir(targetPath), 0750)
	assert.NoError(t, err)

	client := fake.NewClientset()
	fakeMounter := mount.NewFakeMounter(nil)

	testCtx := &testCtx{
<<<<<<< HEAD
		t:           t,
		ctx:         ctx,
		client:      client,
		mount:       fakeMounter,
		bucketName:  bucketName,
		kubeletPath: kubeletPath,
		targetPath:  targetPath,
		podUID:      podUID,
		volumeID:    volumeID,
		pvName:      pvName,
		nodeName:    nodeName,
		fsGroup:     fsGroup,
		s3paCache:   s3paCache,
		mpPodName:   mpPodName,
		mpPodUID:    mpPodUID,
		sourcePath:  sourcePath,
=======
		t:                t,
		ctx:              ctx,
		client:           client,
		mount:            fakeMounter,
		mockCredProvider: mockCredProvider,
		bucketName:       bucketName,
		kubeletPath:      kubeletPath,
		targetPath:       targetPath,
		podUID:           podUID,
		volumeID:         volumeID,
		pvName:           pvName,
		nodeName:         nodeName,
		fsGroup:          fsGroup,
		s3paCache:        s3paCache,
		pvMountOptions:   pvMountOptions,
		mpPodName:        mpPodName,
		mpPodUID:         mpPodUID,
		sourcePath:       sourcePath,
>>>>>>> e562ff7f
	}

	testCrd := crdv1beta.MountpointS3PodAttachment{
		Spec: crdv1beta.MountpointS3PodAttachmentSpec{
			NodeName:             testCtx.nodeName,
			PersistentVolumeName: testCtx.pvName,
			VolumeID:             testCtx.volumeID,
			WorkloadFSGroup:      testCtx.fsGroup,
			MountpointS3PodAttachments: map[string][]crdv1beta.WorkloadAttachment{
				testCtx.mpPodName: {{WorkloadPodUID: testCtx.podUID}},
			},
		},
	}
	testCtx.s3paCache.TestItems = []crdv1beta.MountpointS3PodAttachment{testCrd}

	mountSyscall := func(target string, args mountpoint.Args) (fd int, err error) {
		if testCtx.mountSyscall != nil {
			return testCtx.mountSyscall(target, args)
		}

		fakeMounter.Mount("mountpoint-s3", target, "fuse", nil)
		return int(mountertest.OpenDevNull(t).Fd()), nil
	}

	mountBindSyscall := func(source, target string) (err error) {
		if testCtx.mountBindSyscall != nil {
			return testCtx.mountBindSyscall(source, target)
		}

		fakeMounter.Mount(source, target, "fuse", []string{"bind"})
		return nil
	}

	podWatcher := watcher.New(client, mountpointPodNamespace, nodeName, 10*time.Second)
	stopCh := make(chan struct{})
	t.Cleanup(func() {
		close(stopCh)
	})
	err = podWatcher.Start(stopCh)
	assert.NoError(t, err)

	podMounter, err := mounter.NewPodMounter(podWatcher, s3paCache, mockCredProvider, mpmounter.NewWithMount(fakeMounter), mountSyscall,
		mountBindSyscall, testK8sVersion, nodeName)
	assert.NoError(t, err)

	testCtx.podMounter = podMounter

	return testCtx
}

func TestPodMounter(t *testing.T) {
	t.Run("Mounting", func(t *testing.T) {
		t.Run("Correctly passes mount options", func(t *testing.T) {
			testCtx := setup(t)

			devNull := mountertest.OpenDevNull(t)

			testCtx.mountSyscall = func(target string, args mountpoint.Args) (fd int, err error) {
				testCtx.mount.Mount("mountpoint-s3", target, "fuse", nil)

				// Since `PodMounter.Mount` closes the file descriptor once it passes it to Mountpoint,
				// we should duplicate our file descriptor to ensure underlying file description won't
				// closed once the file descriptor passed to `PodMounter.Mount` closed.
				fd, err = syscall.Dup(int(devNull.Fd()))
				assert.NoError(t, err)

				return fd, nil
			}
			testCtx.mockCredProvider.EXPECT().
				Provide(testCtx.ctx, gomock.Any()).
				Return(envprovider.Environment{}, credentialprovider.AuthenticationSourceDriver, nil)

			args := mountpoint.ParseArgs([]string{mountpoint.ArgReadOnly})

			mountRes := make(chan error)
			go func() {
				err := testCtx.podMounter.Mount(testCtx.ctx, testCtx.bucketName, testCtx.targetPath, credentialprovider.ProvideContext{
					AuthenticationSource: credentialprovider.AuthenticationSourceDriver,
					VolumeID:             testCtx.volumeID,
					WorkloadPodID:        testCtx.podUID,
				}, args, testCtx.fsGroup)
				if err != nil {
					log.Println("Mount failed", err)
				}
				mountRes <- err
			}()

			mpPod := createMountpointPod(testCtx)
			mpPod.run()

			got := mpPod.receiveMountOptions(testCtx.ctx)

			err := <-mountRes
			assert.NoError(t, err)

			gotFile := os.NewFile(uintptr(got.Fd), "fd")
			mountertest.AssertSameFile(t, devNull, gotFile)
			// Reset fd as they might be different in different ends.
			// To verify underlying objects are the same, we need to compare "dev" and "ino" from "fstat" syscall, which we do with `AssertSameFile`.
			got.Fd = 0

			assert.Equals(t, mountoptions.Options{
				BucketName: testCtx.bucketName,
				Args: []string{
					"--user-agent-prefix=" + mounter.UserAgent(credentialprovider.AuthenticationSourceDriver, testK8sVersion),
				},
				Env: envprovider.Default().List(),
			}, got)
		})

		t.Run("Waits for Mountpoint Pod", func(t *testing.T) {
			testCtx := setup(t)
			testCtx.mockCredProvider.EXPECT().
				Provide(testCtx.ctx, gomock.Any()).
				Return(envprovider.Environment{}, credentialprovider.AuthenticationSourceDriver, nil)

			go func() {
				// Add delays to each Mountpoint Pod step
				time.Sleep(100 * time.Millisecond)
				mpPod := createMountpointPod(testCtx)
				time.Sleep(100 * time.Millisecond)
				mpPod.run()
				time.Sleep(100 * time.Millisecond)
				mpPod.receiveMountOptions(testCtx.ctx)
			}()

			err := testCtx.podMounter.Mount(testCtx.ctx, testCtx.bucketName, testCtx.targetPath, credentialprovider.ProvideContext{
				VolumeID:      testCtx.volumeID,
				WorkloadPodID: testCtx.podUID,
			}, mountpoint.ParseArgs(nil), testCtx.fsGroup)
			assert.NoError(t, err)
		})

		t.Run("Creates credential directory with group access", func(t *testing.T) {
			testCtx := setup(t)
			testCtx.mockCredProvider.EXPECT().
				Provide(testCtx.ctx, gomock.Any()).
				Return(envprovider.Environment{}, credentialprovider.AuthenticationSourceDriver, nil)

			args := mountpoint.ParseArgs([]string{mountpoint.ArgReadOnly})
			mountRes := make(chan error)
			go func() {
				err := testCtx.podMounter.Mount(testCtx.ctx, testCtx.bucketName, testCtx.targetPath, credentialprovider.ProvideContext{
					AuthenticationSource: credentialprovider.AuthenticationSourceDriver,
					VolumeID:             testCtx.volumeID,
					WorkloadPodID:        testCtx.podUID,
				}, args, testCtx.fsGroup)
				if err != nil {
					log.Println("Mount failed", err)
				}
				mountRes <- err
			}()

			mpPod := createMountpointPod(testCtx)
			mpPod.run()
			mpPod.receiveMountOptions(testCtx.ctx)
			err := <-mountRes

			assert.NoError(t, err)
			credDirInfo, err := os.Stat(mppod.PathOnHost(mpPod.podPath, mppod.KnownPathCredentials))
			assert.NoError(t, err)
			assert.Equals(t, true, credDirInfo.IsDir())
			assert.Equals(t, credentialprovider.CredentialDirPerm, credDirInfo.Mode().Perm())
		})
		t.Run("Does not duplicate mounts if target is already mounted", func(t *testing.T) {
			testCtx := setup(t)

			var mountCount atomic.Int32
			var bindMountCount atomic.Int32

			testCtx.mountSyscall = func(target string, args mountpoint.Args) (fd int, err error) {
				mountCount.Add(1)
				testCtx.mount.Mount("mountpoint-s3", target, "fuse", nil)
				return int(mountertest.OpenDevNull(t).Fd()), nil
			}

			testCtx.mountBindSyscall = func(source, target string) (err error) {
				bindMountCount.Add(1)
				testCtx.mount.Mount(source, target, "fuse", []string{"bind"})
				return nil
			}
			testCtx.mockCredProvider.EXPECT().
				Provide(testCtx.ctx, gomock.Any()).
				Return(envprovider.Environment{}, credentialprovider.AuthenticationSourceDriver, nil).
				Times(5)

			go func() {
				mpPod := createMountpointPod(testCtx)
				mpPod.run()
				mpPod.receiveMountOptions(testCtx.ctx)
			}()

			for range 5 {
				err := testCtx.podMounter.Mount(testCtx.ctx, testCtx.bucketName, testCtx.targetPath,
					credentialprovider.ProvideContext{
						VolumeID:      testCtx.volumeID,
						WorkloadPodID: testCtx.podUID,
					}, mountpoint.ParseArgs(nil), testCtx.fsGroup)
				assert.NoError(t, err)
			}

			assert.Equals(t, int32(1), mountCount.Load())
			assert.Equals(t, int32(1), bindMountCount.Load())
		})

		t.Run("Re-uses the same source mount for different targets if they share same Mountpoint Pod", func(t *testing.T) {
			// First Pod
			testCtx := setup(t)

			ok, _ := testCtx.podMounter.IsMountPoint(testCtx.targetPath)
			assert.Equals(t, false, ok)

			var mountCount atomic.Int32
			var bindMountCount atomic.Int32

			testCtx.mountSyscall = func(target string, args mountpoint.Args) (fd int, err error) {
				mountCount.Add(1)
				testCtx.mount.Mount("mountpoint-s3", target, "fuse", nil)
				return int(mountertest.OpenDevNull(t).Fd()), nil
			}
			testCtx.mountBindSyscall = func(source, target string) (err error) {
				bindMountCount.Add(1)
				testCtx.mount.Mount(source, target, "fuse", []string{"bind"})
				return nil
			}

			testCtx.mockCredProvider.EXPECT().
				Provide(testCtx.ctx, gomock.Any()).
				Return(envprovider.Environment{}, credentialprovider.AuthenticationSourceDriver, nil).
				Times(2)

			go func() {
				mpPod := createMountpointPod(testCtx)
				mpPod.run()
				mpPod.receiveMountOptions(testCtx.ctx)
			}()

			err := testCtx.podMounter.Mount(testCtx.ctx, testCtx.bucketName, testCtx.targetPath, credentialprovider.ProvideContext{
				VolumeID:      testCtx.volumeID,
				WorkloadPodID: testCtx.podUID,
			}, mountpoint.ParseArgs(nil), testCtx.fsGroup)
			assert.NoError(t, err)

			ok, err = testCtx.podMounter.IsMountPoint(testCtx.sourcePath)
			assert.NoError(t, err)
			assert.Equals(t, true, ok)
			ok, err = testCtx.podMounter.IsMountPoint(testCtx.targetPath)
			assert.NoError(t, err)
			assert.Equals(t, true, ok)

			// Second Pod
			testCtx.podUID = uuid.New().String()
			targetPath2 := filepath.Join(
				testCtx.kubeletPath,
				fmt.Sprintf("pods/%s/volumes/kubernetes.io~csi/%s/mount", testCtx.podUID, testCtx.pvName),
			)
			err = os.MkdirAll(filepath.Dir(targetPath2), 0750)
			assert.NoError(t, err)
			parentDir, err := filepath.EvalSymlinks(filepath.Dir(targetPath2))
			assert.NoError(t, err)
			targetPath2 = filepath.Join(parentDir, filepath.Base(targetPath2))
			testCtx.targetPath = targetPath2
			testCrd2 := crdv1beta.MountpointS3PodAttachment{
				Spec: crdv1beta.MountpointS3PodAttachmentSpec{
					NodeName:             testCtx.nodeName,
					PersistentVolumeName: testCtx.pvName,
					VolumeID:             testCtx.volumeID,
					WorkloadFSGroup:      testCtx.fsGroup,
					MountpointS3PodAttachments: map[string][]crdv1beta.WorkloadAttachment{
						testCtx.mpPodName: {{WorkloadPodUID: testCtx.podUID}},
					},
				},
			}
			testCtx.s3paCache.TestItems = []crdv1beta.MountpointS3PodAttachment{testCrd2}

			err = testCtx.podMounter.Mount(testCtx.ctx, testCtx.bucketName, testCtx.targetPath, credentialprovider.ProvideContext{
				VolumeID:      testCtx.volumeID,
				WorkloadPodID: testCtx.podUID,
			}, mountpoint.ParseArgs(nil), testCtx.fsGroup)
			assert.NoError(t, err)

			ok, err = testCtx.podMounter.IsMountPoint(testCtx.targetPath)
			assert.NoError(t, err)
			assert.Equals(t, true, ok)

			assert.Equals(t, int32(1), mountCount.Load())
			assert.Equals(t, int32(2), bindMountCount.Load())
		})

		t.Run("Updates credentials for existing SystemD mounts", func(t *testing.T) {
			testCtx := setup(t)
			t.Setenv("SUPPORT_LEGACY_SYSTEMD_MOUNTS", "true")

			ok, _ := testCtx.podMounter.IsMountPoint(testCtx.targetPath)
			assert.Equals(t, false, ok)

			// Simulate SystemD mount
			err := os.MkdirAll(testCtx.targetPath, 0750)
			assert.NoError(t, err)
			testCtx.mount.Mount("mountpoint-s3", testCtx.targetPath, "fuse", nil)

			ok, _ = testCtx.podMounter.IsMountPoint(testCtx.targetPath)
			assert.Equals(t, true, ok)

			testCtx.mountSyscall = func(target string, args mountpoint.Args) (fd int, err error) {
				t.Errorf("unexpected mount syscall")
				return int(mountertest.OpenDevNull(t).Fd()), nil
			}
			testCtx.mountBindSyscall = func(source, target string) (err error) {
				t.Errorf("unexpected bind mount syscall")
				return nil
			}

			testCtx.mockCredProvider.EXPECT().
				Provide(testCtx.ctx, gomock.Any()).
				DoAndReturn(func(ctx context.Context, provideCtx credentialprovider.ProvideContext) (envprovider.Environment, credentialprovider.AuthenticationSource, error) {
					// Assert credential context was set correctly
					assert.Equals(t, credentialprovider.MountKindSystemd, provideCtx.MountKind)
					assert.Equals(t, "/var/lib/kubelet/plugins/s3.csi.aws.com/", provideCtx.WritePath)
					assert.Equals(t, "/var/lib/kubelet/plugins/s3.csi.aws.com/", provideCtx.EnvPath)
					return nil, credentialprovider.AuthenticationSourceDriver, nil
				})

			err = testCtx.podMounter.Mount(testCtx.ctx, testCtx.bucketName, testCtx.targetPath, credentialprovider.ProvideContext{
				VolumeID:      testCtx.volumeID,
				WorkloadPodID: testCtx.podUID,
			}, mountpoint.ParseArgs(nil), testCtx.fsGroup, testCtx.pvMountOptions)
			assert.NoError(t, err)
		})

		t.Run("Unmounts source if Mountpoint Pod does not receive mount options", func(t *testing.T) {
			testCtx := setup(t)
			testCtx.mockCredProvider.EXPECT().
				Provide(testCtx.ctx, gomock.Any()).
				Return(envprovider.Environment{}, credentialprovider.AuthenticationSourceDriver, nil)

			go func() {
				mpPod := createMountpointPod(testCtx)
				mpPod.run()

				// Create the `mount.sock` but does not receive anything from it
				mountSock := mppod.PathOnHost(mpPod.podPath, mppod.KnownPathMountSock)
				_, err := os.Create(mountSock)
				assert.NoError(t, err)
			}()

			err := testCtx.podMounter.Mount(testCtx.ctx, testCtx.bucketName, testCtx.targetPath, credentialprovider.ProvideContext{
				VolumeID:      testCtx.volumeID,
				WorkloadPodID: testCtx.podUID,
			}, mountpoint.ParseArgs(nil), testCtx.fsGroup)
			if err == nil {
				t.Errorf("mount shouldn't succeeded if Mountpoint does not receive the mount options")
			}

			ok, err := testCtx.mount.IsMountPoint(testCtx.sourcePath)
			assert.NoError(t, err)
			if ok {
				t.Errorf("it should unmount the source path if Mountpoint does not receive the mount options")
			}
			ok, err = testCtx.mount.IsMountPoint(testCtx.targetPath)
			assert.NoError(t, err)
			if ok {
				t.Errorf("it should not bind mount the target path if Mountpoint does not receive the mount options")
			}
		})

		t.Run("Unmounts source if Mountpoint Pod fails to start", func(t *testing.T) {
			testCtx := setup(t)
			testCtx.mockCredProvider.EXPECT().
				Provide(testCtx.ctx, gomock.Any()).
				Return(envprovider.Environment{}, credentialprovider.AuthenticationSourceDriver, nil)

			testCtx.mountSyscall = func(target string, args mountpoint.Args) (fd int, err error) {
				// Does not do real mounting
				return int(mountertest.OpenDevNull(t).Fd()), nil
			}

			go func() {
				mpPod := createMountpointPod(testCtx)
				mpPod.run()
				mpPod.receiveMountOptions(testCtx.ctx)

				// Emulate that Mountpoint failed to mount
				mountErrorPath := mppod.PathOnHost(mpPod.podPath, mppod.KnownPathMountError)
				err := os.WriteFile(mountErrorPath, []byte("mount failed"), 0777)
				assert.NoError(t, err)
			}()

			err := testCtx.podMounter.Mount(testCtx.ctx, testCtx.bucketName, testCtx.targetPath, credentialprovider.ProvideContext{
				VolumeID:      testCtx.volumeID,
				WorkloadPodID: testCtx.podUID,
			}, mountpoint.ParseArgs(nil), testCtx.fsGroup)
			if err == nil {
				t.Errorf("mount shouldn't succeeded if Mountpoint fails to start")
			}

			ok, err := testCtx.mount.IsMountPoint(testCtx.sourcePath)
			assert.NoError(t, err)
			if ok {
				t.Errorf("it should unmount the source path if Mountpoint fails to start")
			}
			ok, err = testCtx.mount.IsMountPoint(testCtx.targetPath)
			assert.NoError(t, err)
			if ok {
				t.Errorf("it should not bind mount the target path if Mountpoint fails to start")
			}
		})

		t.Run("Adds a help message to see Mountpoint logs if Mountpoint Pod fails to start", func(t *testing.T) {
			testCtx := setup(t)
			testCtx.mockCredProvider.EXPECT().
				Provide(testCtx.ctx, gomock.Any()).
				Return(envprovider.Environment{}, credentialprovider.AuthenticationSourceDriver, nil)

			testCtx.mountSyscall = func(target string, args mountpoint.Args) (fd int, err error) {
				// Does not do real mounting
				return int(mountertest.OpenDevNull(t).Fd()), nil
			}

			mpPod := createMountpointPod(testCtx)

			go func() {
				mpPod.run()
				mpPod.receiveMountOptions(testCtx.ctx)

				// Emulate that Mountpoint failed to mount
				mountErrorPath := mppod.PathOnHost(mpPod.podPath, mppod.KnownPathMountError)
				err := os.WriteFile(mountErrorPath, []byte("mount failed"), 0777)
				assert.NoError(t, err)
			}()

			err := testCtx.podMounter.Mount(testCtx.ctx, testCtx.bucketName, testCtx.targetPath, credentialprovider.ProvideContext{
				VolumeID:      testCtx.volumeID,
				WorkloadPodID: testCtx.podUID,
			}, mountpoint.ParseArgs(nil), testCtx.fsGroup)
			if err == nil {
				t.Errorf("mount shouldn't succeeded if Mountpoint fails to start")
			}

			mpLogsCmd := fmt.Sprintf("kubectl logs -n %s %s", mountpointPodNamespace, mpPod.pod.Name)
			if !strings.Contains(err.Error(), mpLogsCmd) {
				t.Errorf("Expected error message to contain a help message to get Mountpoint logs %s, but got: %s", mpLogsCmd, err.Error())
			}

			ok, err := testCtx.mount.IsMountPoint(testCtx.targetPath)
			assert.NoError(t, err)
			if ok {
				t.Errorf("it should unmount the target path if Mountpoint fails to start")
			}
		})
	})

	t.Run("Checking if target is a mount point", func(t *testing.T) {
		testCtx := setup(t)
		testCtx.mockCredProvider.EXPECT().
			Provide(testCtx.ctx, gomock.Any()).
			Return(envprovider.Environment{}, credentialprovider.AuthenticationSourceDriver, nil)

		ok, _ := testCtx.podMounter.IsMountPoint(testCtx.targetPath)
		assert.Equals(t, false, ok)

		go func() {
			mpPod := createMountpointPod(testCtx)
			mpPod.run()
			mpPod.receiveMountOptions(testCtx.ctx)
		}()

		err := testCtx.podMounter.Mount(testCtx.ctx, testCtx.bucketName, testCtx.targetPath, credentialprovider.ProvideContext{
			VolumeID:      testCtx.volumeID,
			WorkloadPodID: testCtx.podUID,
		}, mountpoint.ParseArgs(nil), testCtx.fsGroup)
		assert.NoError(t, err)

		ok, err = testCtx.podMounter.IsMountPoint(testCtx.sourcePath)
		assert.NoError(t, err)
		assert.Equals(t, true, ok)
		ok, err = testCtx.podMounter.IsMountPoint(testCtx.targetPath)
		assert.NoError(t, err)
		assert.Equals(t, true, ok)
	})

	t.Run("Unmounting", func(t *testing.T) {
		testCtx := setup(t)
		testCtx.mockCredProvider.EXPECT().
			Provide(testCtx.ctx, gomock.Any()).
			Return(envprovider.Environment{}, credentialprovider.AuthenticationSourceDriver, nil)

		go func() {
			mpPod := createMountpointPod(testCtx)
			mpPod.run()
			mpPod.receiveMountOptions(testCtx.ctx)
		}()

		err := testCtx.podMounter.Mount(testCtx.ctx, testCtx.bucketName, testCtx.targetPath, credentialprovider.ProvideContext{
			VolumeID:      testCtx.volumeID,
			WorkloadPodID: testCtx.podUID,
		}, mountpoint.ParseArgs(nil), testCtx.fsGroup)
		assert.NoError(t, err)

		ok, err := testCtx.podMounter.IsMountPoint(testCtx.targetPath)
		assert.NoError(t, err)
		assert.Equals(t, true, ok)

		err = testCtx.podMounter.Unmount(testCtx.ctx, testCtx.targetPath, credentialprovider.CleanupContext{
			VolumeID: testCtx.volumeID,
			PodID:    testCtx.podUID,
		})
		assert.NoError(t, err)

		ok, err = testCtx.podMounter.IsMountPoint(testCtx.targetPath)
		assert.NoError(t, err)
		assert.Equals(t, false, ok)
	})

	t.Run("Unmounting SystemD mounts", func(t *testing.T) {
		testCtx := setup(t)
		t.Setenv("SUPPORT_LEGACY_SYSTEMD_MOUNTS", "true")

		ok, _ := testCtx.podMounter.IsMountPoint(testCtx.targetPath)
		assert.Equals(t, false, ok)

		// Simulate SystemD mount
		err := os.MkdirAll(testCtx.targetPath, 0750)
		assert.NoError(t, err)
		testCtx.mount.Mount("mountpoint-s3", testCtx.targetPath, "fuse", nil)

		ok, _ = testCtx.podMounter.IsMountPoint(testCtx.targetPath)
		assert.Equals(t, true, ok)

		testCtx.mockCredProvider.EXPECT().
			Cleanup(gomock.Any()).
			DoAndReturn(func(provideCtx credentialprovider.CleanupContext) error {
				// Assert credential context was set correctly
				assert.Equals(t, "/var/lib/kubelet/plugins/s3.csi.aws.com/", provideCtx.WritePath)
				assert.Equals(t, testCtx.volumeID, provideCtx.VolumeID)
				assert.Equals(t, testCtx.podUID, provideCtx.PodID)
				return nil
			})

		err = testCtx.podMounter.Unmount(testCtx.ctx, testCtx.targetPath, credentialprovider.CleanupContext{
			VolumeID: testCtx.volumeID,
			PodID:    testCtx.podUID,
		})
		assert.NoError(t, err)

		ok, err = testCtx.podMounter.IsMountPoint(testCtx.targetPath)
		assert.NoError(t, err)
		assert.Equals(t, false, ok)
	})
}

type mountpointPod struct {
	testCtx *testCtx
	pod     *corev1.Pod
	podPath string
}

func createMountpointPod(testCtx *testCtx) *mountpointPod {
	t := testCtx.t
	t.Helper()

	pod := &corev1.Pod{
		ObjectMeta: metav1.ObjectMeta{
			UID:  types.UID(testCtx.mpPodUID),
			Name: testCtx.mpPodName,
		},
	}
	pod, err := testCtx.client.CoreV1().Pods(mountpointPodNamespace).Create(context.TODO(), pod, metav1.CreateOptions{})
	assert.NoError(t, err)

	podPath := filepath.Join(testCtx.kubeletPath, "pods", string(pod.UID))
	// same with `emptyDir` volume, https://github.com/kubernetes/kubernetes/blob/8f8c94a04d00e59d286fe4387197bc62c6a4f374/pkg/volume/emptydir/empty_dir.go#L43-L48
	err = os.MkdirAll(mppod.PathOnHost(podPath), 0777)
	assert.NoError(t, err)

	return &mountpointPod{testCtx: testCtx, pod: pod, podPath: podPath}
}

func (mp *mountpointPod) run() {
	mp.testCtx.t.Helper()
	mp.pod.Status.Phase = corev1.PodRunning
	var err error
	mp.pod, err = mp.testCtx.client.CoreV1().Pods(mountpointPodNamespace).UpdateStatus(context.Background(), mp.pod, metav1.UpdateOptions{})
	assert.NoError(mp.testCtx.t, err)
}

// receiveMountOptions will receive mount options sent to the Mountpoint Pod.
// This operation will block in place, and ideally should be called from a separate goroutine.
func (mp *mountpointPod) receiveMountOptions(ctx context.Context) mountoptions.Options {
	mp.testCtx.t.Helper()
	mountSock := mppod.PathOnHost(mp.podPath, mppod.KnownPathMountSock)
	options, err := mountoptions.Recv(ctx, mountSock)
	assert.NoError(mp.testCtx.t, err)
	return options
}<|MERGE_RESOLUTION|>--- conflicted
+++ resolved
@@ -107,24 +107,6 @@
 	fakeMounter := mount.NewFakeMounter(nil)
 
 	testCtx := &testCtx{
-<<<<<<< HEAD
-		t:           t,
-		ctx:         ctx,
-		client:      client,
-		mount:       fakeMounter,
-		bucketName:  bucketName,
-		kubeletPath: kubeletPath,
-		targetPath:  targetPath,
-		podUID:      podUID,
-		volumeID:    volumeID,
-		pvName:      pvName,
-		nodeName:    nodeName,
-		fsGroup:     fsGroup,
-		s3paCache:   s3paCache,
-		mpPodName:   mpPodName,
-		mpPodUID:    mpPodUID,
-		sourcePath:  sourcePath,
-=======
 		t:                t,
 		ctx:              ctx,
 		client:           client,
@@ -139,11 +121,9 @@
 		nodeName:         nodeName,
 		fsGroup:          fsGroup,
 		s3paCache:        s3paCache,
-		pvMountOptions:   pvMountOptions,
 		mpPodName:        mpPodName,
 		mpPodUID:         mpPodUID,
 		sourcePath:       sourcePath,
->>>>>>> e562ff7f
 	}
 
 	testCrd := crdv1beta.MountpointS3PodAttachment{
@@ -470,7 +450,7 @@
 			err = testCtx.podMounter.Mount(testCtx.ctx, testCtx.bucketName, testCtx.targetPath, credentialprovider.ProvideContext{
 				VolumeID:      testCtx.volumeID,
 				WorkloadPodID: testCtx.podUID,
-			}, mountpoint.ParseArgs(nil), testCtx.fsGroup, testCtx.pvMountOptions)
+			}, mountpoint.ParseArgs(nil), testCtx.fsGroup)
 			assert.NoError(t, err)
 		})
 
